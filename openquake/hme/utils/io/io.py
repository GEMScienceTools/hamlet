import os
import json
import logging
from typing import Union, Optional, Sequence

from h3 import h3
import pandas as pd
from tqdm import tqdm
from geopandas import GeoDataFrame
from openquake.hazardlib.geo.point import Point

from openquake.hazardlib.source.rupture import (
    float5,
    ParametricProbabilisticRupture,
    NonParametricProbabilisticRupture,
)


from ..bins import SpacemagBin
from ..plots import plot_mfd
from ..utils import rupture_list_to_gdf
from ..simple_rupture import SimpleRupture, rup_to_dict
from openquake.hme.utils.io.source_processing import (
    _get_h3_cell_for_rupture_df,
    _get_h3_cell_for_rupture_df_parallel,
)


def write_ruptures_to_file(
    rupture_gdf: GeoDataFrame,
    rupture_file_path: str,
    simple_ruptures: bool = True,
):
    ruptures_out = rupture_gdf
    rup_file_type = rupture_file_path.split(".")[-1]
    if rup_file_type == "hdf5":
        ruptures_out.to_hdf(rupture_file_path, key="ruptures")
    elif rup_file_type == "feather":
        ruptures_out.to_feather(rupture_file_path)
    elif rup_file_type == "csv":
        ruptures_out.to_csv(rupture_file_path)
    else:
        raise ValueError("Cannot write to {} filetype".format(rup_file_type))


def write_simple_ruptures_to_file(
    rupture_gdf: GeoDataFrame, rupture_file_path: str
):

    ruptures_out = rupture_gdf.drop("cell_id", axis=1)

    rup_file_type = rupture_file_path.split(".")[-1]
    if rup_file_type == "hdf5":
        ruptures_out.to_hdf(rupture_file_path, key="ruptures")
    elif rup_file_type == "feather":
        ruptures_out.to_feather(rupture_file_path)
    elif rup_file_type == "csv":
        ruptures_out.to_csv(rupture_file_path, index=False)
    else:
        raise ValueError("Cannot write to {} filetype".format(rup_file_type))


def write_simple_ruptures_to_file_old(
    rupture_gdf: GeoDataFrame, rupture_file_path: str
):
    ruptures_out = pd.DataFrame.from_dict(
        [rup_to_dict(rup) for rup in rupture_gdf["rupture"]]
    )

    rup_file_type = rupture_file_path.split(".")[-1]
    if rup_file_type == "hdf5":
        ruptures_out.to_hdf(rupture_file_path, key="ruptures")
    elif rup_file_type == "feather":
        ruptures_out.to_feather(rupture_file_path)
    elif rup_file_type == "csv":
        ruptures_out.to_csv(rupture_file_path, index=False)
    else:
        raise ValueError("Cannot write to {} filetype".format(rup_file_type))


def write_oq_ruptures_to_file(
    rupture_gdf: GeoDataFrame, rupture_file_path: str
):

    outfile_type = rupture_file_path.split(".")[-1]
    if outfile_type != "json":
        logging.warn("Writing JSON to {}".format(rupture_file_path))

    out_json = {
        "ruptures": [oq_rupture_to_json(rup) for rup in rupture_gdf["rupture"]]
    }

    with open(rupture_file_path, "w") as of:
        json.dump(out_json, of)


def oq_rupture_to_json(
    rupture: Union[
        ParametricProbabilisticRupture, NonParametricProbabilisticRupture
    ]
):

    mesh = surface_to_array(rupture.surface)

    rec = {}
    rec["id"] = rupture.rup_id
    rec["mag"] = rupture.mag
    rec["rake"] = rupture.rake
    rec["lon"] = rupture.hypocenter.x
    rec["lat"] = rupture.hypocenter.y
    rec["dep"] = rupture.hypocenter.z
    rec["trt"] = rupture.tectonic_region_type
    # rec['multiplicity'] = rup.multiplicity
    rec["mesh"] = json.dumps(
        [[[float5(z) for z in y] for y in x] for x in mesh]
    )

    return rec


def read_rupture_file(
    rupture_file, h3_res: int = 3, parallel=False
) -> pd.DataFrame:
    rup_file_type = rupture_file.split(".")[-1]

    if rup_file_type == "hdf5":
        rupture_df = pd.read_hdf(rupture_file, key="ruptures")
    elif rup_file_type == "feather":
        rupture_df = pd.read_feather(rupture_file)
    elif rup_file_type == "csv":
        rupture_df = pd.read_csv(rupture_file)
    else:
        raise ValueError("Cannot read filetype {}".format(rup_file_type))

    if parallel == False:
        _get_h3_cell_for_rupture_df(rupture_df, h3_res)
    else:
        _get_h3_cell_for_rupture_df_parallel(rupture_df, h3_res)

    return rupture_df


def read_rupture_file_old(rupture_file):
    rup_file_type = rupture_file.split(".")[-1]

    if rup_file_type == "hdf5":
        ruptures = pd.read_hdf(rupture_file, key="ruptures")
    elif rup_file_type == "feather":
        ruptures = pd.read_feather(rupture_file)
    elif rup_file_type == "csv":
        ruptures = pd.read_csv(rupture_file)
    else:
        raise ValueError("Cannot read filetype {}".format(rup_file_type))

    logging.info("converting to SimpleRuptures")
<<<<<<< HEAD
    rupture_gdf = read_ruptures_from_dataframe(ruptures)
=======

    # rupture_gdf = read_ruptures_from_dataframe(ruptures)
    rupture_gdf = ruptures
>>>>>>> fca4c746

    return rupture_gdf


def _rupture_from_df_row(row):
    rup = SimpleRupture(
        strike=row["strike"],
        dip=row["dip"],
        rake=row["rake"],
        mag=row["mag"],
        hypocenter=Point(row["lon"], row["lat"], row["depth"]),
        occurrence_rate=row["occurrence_rate"],
        source=row["source"],
    )
    return rup


def _rupture_from_namedtuple(row):
    rup = SimpleRupture(
        strike=row.strike,
        dip=row.dip,
        rake=row.rake,
        mag=row.mag,
        hypocenter=Point(row.lon, row.lat, row.depth),
        occurrence_rate=row.occurrence_rate,
        source=str(row.source),
    )
    return rup


def _process_ruptures_from_df(rup_df: pd.DataFrame):
    rup_list = list(
        tqdm(
            map(
                _rupture_from_namedtuple,
                rup_df.itertuples(index=False, name="rup"),
            ),
            total=len(rup_df),
        )
    )
    rupture_df = rupture_list_to_gdf(rup_list)
    return rupture_df


def read_ruptures_from_dataframe(rup_df):
    new_rup_df = _process_ruptures_from_df(rup_df)
    return new_rup_df


def make_mfd_plot(
    sbin: SpacemagBin,
    model: bool = True,
    model_format: str = "C0-",
    model_label: str = "model",
    observed: bool = False,
    observed_time: float = 1.0,
    observed_format: str = "C1o-.",
    observed_label: str = "observed",
    return_fig: bool = True,
    return_string: bool = False,
    save_fig: Union[bool, str] = False,
    **kwargs,
):
    """
    :param save_fig:
        Either the filename to save to, or specify `False`.
    """
    if model is True:
        mod_mfd = sbin.get_rupture_mfd(cumulative=True)
    else:
        mod_mfd = None

    if observed is True:
        obs_mfd = sbin.get_empirical_mfd(cumulative=True, t_yrs=observed_time)
    else:
        obs_mfd = None

    return plot_mfd(
        model=mod_mfd,
        model_format=model_format,
        model_label=model_label,
        observed=obs_mfd,
        observed_format=observed_format,
        observed_label=observed_label,
        return_fig=return_fig,
        return_string=return_string,
        save_fig=save_fig,
        **kwargs,
    )


def write_mfd_plots_to_gdf(bin_gdf: GeoDataFrame, **kwargs):
    plot_series = bin_gdf["SpacemagBin"].apply(
        make_mfd_plot, model_iters=0, **kwargs
    )
    bin_gdf["mfd_plots"] = plot_series


def write_bin_gdf_to_csv(filename, bin_gdf: GeoDataFrame, index: bool = False):
    bin_gdf["wkt"] = bin_gdf.apply(lambda row: row.geometry.to_wkt(), axis=1)

    bin_wkt = bin_gdf.drop(["geometry", "SpacemagBin"], axis=1)

    bin_wkt.to_csv(filename, index=index)<|MERGE_RESOLUTION|>--- conflicted
+++ resolved
@@ -153,13 +153,7 @@
         raise ValueError("Cannot read filetype {}".format(rup_file_type))
 
     logging.info("converting to SimpleRuptures")
-<<<<<<< HEAD
     rupture_gdf = read_ruptures_from_dataframe(ruptures)
-=======
-
-    # rupture_gdf = read_ruptures_from_dataframe(ruptures)
-    rupture_gdf = ruptures
->>>>>>> fca4c746
 
     return rupture_gdf
 
